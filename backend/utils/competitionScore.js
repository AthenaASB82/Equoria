--- conflicted
+++ resolved
@@ -24,43 +24,36 @@
     let baseScore = 0;
 
     switch (normalizedEventType) {
-    case 'Racing':
-      baseScore = (horse.speed || 0) + (horse.stamina || 0) + (horse.focus || 0);
-      break;
+      case 'Racing':
+        baseScore = (horse.speed || 0) + (horse.stamina || 0) + (horse.focus || 0);
+        break;
 
-    case 'Show Jumping':
-    case 'Jumping':
-      baseScore =
+      case 'Show Jumping':
+      case 'Jumping':
+        baseScore =
           (horse.precision || horse.agility || 0) + (horse.focus || 0) + (horse.stamina || 0);
-      break;
+        break;
 
-    case 'Dressage':
-      baseScore =
+      case 'Dressage':
+        baseScore =
           (horse.precision || horse.agility || 0) +
           (horse.focus || 0) +
           (horse.coordination || horse.balance || 0);
-      break;
+        break;
 
-    case 'Cross Country':
-      baseScore = (horse.stamina || 0) + (horse.agility || 0) + (horse.boldness || 0);
-      break;
+      case 'Cross Country':
+        baseScore = (horse.stamina || 0) + (horse.agility || 0) + (horse.boldness || 0);
+        break;
 
-<<<<<<< HEAD
-    default:
-      logger.warn(
-        `[calculateCompetitionScore] Unknown event type: ${normalizedEventType}, using default calculation`,
-      );
-      baseScore = (horse.speed || 0) + (horse.stamina || 0) + (horse.focus || 0);
-=======
       default:
         logger.warn(
           `[calculateCompetitionScore] Unknown event type: ${normalizedEventType}, using default calculation`,
         );
         baseScore = (horse.speed || 0) + (horse.stamina || 0) + (horse.focus || 0);
->>>>>>> 2b90c9a9
     }
 
     logger.info(
+      `[calculateCompetitionScore] Horse ${horse.name || horse.id}: Base score for ${normalizedEventType}: ${baseScore}`,
       `[calculateCompetitionScore] Horse ${horse.name || horse.id}: Base score for ${normalizedEventType}: ${baseScore}`,
     );
 
@@ -75,6 +68,7 @@
       if (epigeneticModifiers.positive.includes(traitName)) {
         traitBonus = 5;
         logger.info(
+          `[calculateCompetitionScore] Horse ${horse.name || horse.id}: Discipline affinity bonus applied for ${traitName} (+${traitBonus} points)`,
           `[calculateCompetitionScore] Horse ${horse.name || horse.id}: Discipline affinity bonus applied for ${traitName} (+${traitBonus} points)`,
         );
       }
@@ -94,6 +88,7 @@
 
     logger.info(
       `[calculateCompetitionScore] Horse ${horse.name || horse.id}: Luck modifier: ${(clampedLuckModifier * 100).toFixed(1)}%, adjustment: ${luckAdjustment.toFixed(1)}`,
+      `[calculateCompetitionScore] Horse ${horse.name || horse.id}: Luck modifier: ${(clampedLuckModifier * 100).toFixed(1)}%, adjustment: ${luckAdjustment.toFixed(1)}`,
     );
 
     // Calculate final score
@@ -102,11 +97,13 @@
 
     logger.info(
       `[calculateCompetitionScore] Horse ${horse.name || horse.id}: Final score: ${roundedScore} (base: ${baseScore}, trait: +${traitBonus}, luck: ${luckAdjustment.toFixed(1)})`,
+      `[calculateCompetitionScore] Horse ${horse.name || horse.id}: Final score: ${roundedScore} (base: ${baseScore}, trait: +${traitBonus}, luck: ${luckAdjustment.toFixed(1)})`,
     );
 
     return roundedScore;
   } catch (error) {
     logger.error(
+      `[calculateCompetitionScore] Error calculating score for horse ${horse?.name || horse?.id}: ${error.message}`,
       `[calculateCompetitionScore] Error calculating score for horse ${horse?.name || horse?.id}: ${error.message}`,
     );
     throw error;
