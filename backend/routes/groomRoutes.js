--- conflicted
+++ resolved
@@ -13,6 +13,7 @@
   ensureDefaultAssignment,
   getFoalAssignments,
   recordInteraction,
+  getUserGrooms,
   getUserGrooms,
   hireGroom,
   getGroomDefinitions,
@@ -124,6 +125,7 @@
     handleValidationErrors,
   ],
   assignGroom,
+  assignGroom,
 );
 
 /**
@@ -155,6 +157,7 @@
     handleValidationErrors,
   ],
   ensureDefaultAssignment,
+  ensureDefaultAssignment,
 );
 
 /**
@@ -185,6 +188,7 @@
     param('foalId').isInt({ min: 1 }).withMessage('foalId must be a positive integer'),
     handleValidationErrors,
   ],
+  getFoalAssignments,
   getFoalAssignments,
 );
 
@@ -246,15 +250,8 @@
     body('foalId').isInt({ min: 1 }).withMessage('foalId must be a positive integer'),
     body('groomId').isInt({ min: 1 }).withMessage('groomId must be a positive integer'),
     body('interactionType')
-<<<<<<< HEAD
       .isIn(getAllValidInteractionTypes())
       .withMessage(`interactionType must be one of: ${getAllValidInteractionTypes().join(', ')}`),
-=======
-      .isIn(['daily_care', 'feeding', 'grooming', 'exercise', 'medical_check'])
-      .withMessage(
-        'interactionType must be one of: daily_care, feeding, grooming, exercise, medical_check',
-      ),
->>>>>>> 2b90c9a9
     body('duration')
       .isInt({ min: 5, max: 480 })
       .withMessage('duration must be between 5 and 480 minutes'),
@@ -269,21 +266,26 @@
     handleValidationErrors,
   ],
   recordInteraction,
-);
-
-/**
- * @swagger
+  recordInteraction,
+);
+
+/**
+ * @swagger
+ * /api/grooms/user/{userId}:
  * /api/grooms/user/{userId}:
  *   get:
  *     summary: Get all grooms for a user
+ *     summary: Get all grooms for a user
  *     tags: [Grooms]
  *     parameters:
  *       - in: path
+ *         name: userId
  *         name: userId
  *         required: true
  *         schema:
  *           type: string
  *         description: ID of the user
+ *         description: ID of the user
  *     responses:
  *       200:
  *         description: Grooms retrieved successfully
@@ -294,12 +296,16 @@
   '/user/:userId',
   [param('userId').notEmpty().withMessage('userId is required'), handleValidationErrors],
   getUserGrooms,
+  '/user/:userId',
+  [param('userId').notEmpty().withMessage('userId is required'), handleValidationErrors],
+  getUserGrooms,
 );
 
 /**
  * @swagger
  * /api/grooms/hire:
  *   post:
+ *     summary: Hire a new groom for a user
  *     summary: Hire a new groom for a user
  *     tags: [Grooms]
  *     requestBody:
@@ -384,6 +390,7 @@
     handleValidationErrors,
   ],
   hireGroom,
+  hireGroom,
 );
 
 /**
