/**
 * 🧪 UNIT TEST: Leaderboard Controller - Ranking & Statistics APIs
 *
 * This test validates the leaderboard controller's API endpoints for various
 * ranking systems and statistical data aggregation across the game.
 *
 * 📋 BUSINESS RULES TESTED:
 * - User level rankings with XP tiebreakers and pagination
 * - XP leaderboards with time period filtering (all-time, week, month)
 * - Horse earnings rankings with breed filtering capabilities
 * - Horse performance rankings by wins with discipline filtering
 * - Combined user earnings from all owned horses
 * - Recent winners tracking with discipline-specific filtering
 * - Comprehensive leaderboard statistics aggregation
 * - Error handling for database failures and invalid parameters
 * - Proper response formatting with success/error states
 *
 * 🎯 FUNCTIONALITY TESTED:
 * 1. getTopPlayersByLevel() - User level rankings with pagination
 * 2. getTopPlayersByXP() - XP rankings with time period filters
 * 3. getTopHorsesByEarnings() - Horse earnings with breed filters
 * 4. getTopHorsesByPerformance() - Horse wins with discipline filters
 * 5. getTopPlayersByHorseEarnings() - Combined user horse earnings
 * 6. getRecentWinners() - Recent competition winners with filters
 * 7. getLeaderboardStats() - Comprehensive statistics aggregation
 *
 * 🔄 BALANCED MOCKING APPROACH:
 * ✅ REAL: Controller logic, response formatting, error handling, parameter processing
 * ✅ REAL: HTTP request/response handling, status codes, data transformation
 * 🔧 MOCK: Leaderboard service calls - external dependency for data aggregation
 *
 * 💡 TEST STRATEGY: Unit testing with mocked service layer to focus on controller
 *    logic and API response formatting while ensuring predictable test outcomes
 */

import { jest, describe, it, expect, afterEach } from '@jest/globals';
import { fileURLToPath } from 'url';
import { dirname, join } from 'path';

const __filename = fileURLToPath(import.meta.url);
const __dirname = dirname(__filename);

// Mock Prisma since the controller uses it directly
const mockPrisma = {
  user: {
    findMany: jest.fn(),
    count: jest.fn(),
    aggregate: jest.fn(),
  },
  horse: {
    findMany: jest.fn(),
    count: jest.fn(),
    groupBy: jest.fn(),
    aggregate: jest.fn(),
  },
  competitionEntry: {
    findMany: jest.fn(),
    count: jest.fn(),
  },
  xpEvent: {
    groupBy: jest.fn(),
    aggregate: jest.fn(),
  },
};

// Mock logger
const mockLogger = {
  error: jest.fn(),
  info: jest.fn(),
};

// Mock the imports
jest.unstable_mockModule(join(__dirname, '../db/index.js'), () => ({
  default: mockPrisma,
}));

jest.unstable_mockModule(join(__dirname, '../utils/logger.js'), () => ({
  default: mockLogger,
}));

// Import the module under test after mocking
const {
  getTopPlayersByLevel,
  getTopPlayersByXP,
  getTopHorsesByEarnings,
  getTopHorsesByPerformance,
  getTopPlayersByHorseEarnings,
  getRecentWinners,
  getLeaderboardStats,
} = await import(join(__dirname, '../controllers/leaderboardController.js'));

describe('🏆 UNIT: Leaderboard Controller - Ranking & Statistics APIs', () => {
  afterEach(() => {
    jest.clearAllMocks();
  });

  describe('getTopPlayersByLevel', () => {
    it('should return top players ranked by level and XP', async () => {
      const req = { query: { limit: '10', offset: '0' } };
      const res = {
        json: jest.fn(),
      };

      const mockUsers = [
        { id: 'user1', name: 'Alice', level: 10, xp: 50, money: 5000 },
        { id: 'user2', name: 'Bob', level: 8, xp: 75, money: 3000 },
        { id: 'user3', name: 'Charlie', level: 7, xp: 25, money: 2500 },
      ];

      mockPrisma.user.findMany.mockResolvedValue(mockUsers);
      mockPrisma.user.count.mockResolvedValue(3);

      await getTopPlayersByLevel(req, res);

      expect(mockPrisma.user.findMany).toHaveBeenCalledWith({
        take: 10,
        skip: 0,
        orderBy: [{ level: 'desc' }, { xp: 'desc' }],
        select: {
          id: true,
          name: true,
          level: true,
          xp: true,
          money: true,
        },
      });

      expect(res.json).toHaveBeenCalledWith({
        success: true,
        message: 'Top users by level retrieved successfully',
        data: {
          users: [
            {
              rank: 1,
              userId: 'user1',
              name: 'Alice',
              level: 10,
              xp: 50,
              xpToNext: 50,
              money: 5000,
              totalXp: 950,
            },
            {
              rank: 2,
              userId: 'user2',
              name: 'Bob',
              level: 8,
              xp: 75,
              xpToNext: 25,
              money: 3000,
              totalXp: 775,
            },
            {
              rank: 3,
              userId: 'user3',
              name: 'Charlie',
              level: 7,
              xp: 25,
              xpToNext: 75,
              money: 2500,
              totalXp: 625,
            },
          ],
          pagination: {
            limit: 10,
            offset: 0,
            total: 3,
            hasMore: false,
          },
        },
      });
    });

    it('should handle default pagination parameters', async () => {
      const req = { query: {} }; // No limit/offset specified
      const res = { json: jest.fn() };

      const mockUsers = [{ id: 'user1', name: 'Alice', level: 5, xp: 50, money: 1000 }];

      mockPrisma.user.findMany.mockResolvedValue(mockUsers);
      mockPrisma.user.count.mockResolvedValue(1);

      await getTopPlayersByLevel(req, res);

      expect(mockPrisma.user.findMany).toHaveBeenCalledWith({
        take: 10, // Default limit
        skip: 0, // Default offset
        orderBy: [{ level: 'desc' }, { xp: 'desc' }],
        select: {
          id: true,
          name: true,
          level: true,
          xp: true,
          money: true,
        },
      });

      expect(res.json).toHaveBeenCalledWith({
        success: true,
        message: 'Top users by level retrieved successfully',
        data: {
          users: [
            {
              rank: 1,
              userId: 'user1',
              name: 'Alice',
              level: 5,
              xp: 50,
              xpToNext: 50,
              money: 1000,
              totalXp: 450,
            },
          ],
          pagination: {
            limit: 10,
            offset: 0,
            total: 1,
            hasMore: false,
          },
        },
      });
    });

    it('should validate and sanitize pagination parameters', async () => {
      const req = { query: { limit: 'invalid', offset: -5 } };
      const res = { json: jest.fn() };

      mockPrisma.user.findMany.mockResolvedValue([]);
      mockPrisma.user.count.mockResolvedValue(0);

      await getTopPlayersByLevel(req, res);

      // Should use defaults for invalid parameters
      expect(mockPrisma.user.findMany).toHaveBeenCalledWith({
        take: 10, // Default limit
        skip: 0, // Default offset (invalid -5 becomes 0)
        orderBy: [{ level: 'desc' }, { xp: 'desc' }],
        select: {
          id: true,
          name: true,
          level: true,
          xp: true,
          money: true,
        },
      });
    });

    it('should handle database errors', async () => {
      const req = {};
      const res = { json: jest.fn() };
      mockPrisma.user.findMany.mockRejectedValue(new Error('DB error'));
      await getTopPlayersByLevel(req, res);
      expect(res.json).toHaveBeenCalledWith({
        success: false,
        message: 'Failed to retrieve user level leaderboard',
        error: 'Internal server error',
      });
    });
  });

  describe('getTopPlayersByXP', () => {
    it('should return top players by XP for all time', async () => {
      const req = { query: { limit: '10', offset: '0' } };
      const res = { json: jest.fn() };

      const mockXpData = [
        { userId: 'user1', _sum: { amount: 2000 } },
        { userId: 'user2', _sum: { amount: 1500 } },
      ];
      const mockUsers = [
        { id: 'user1', name: 'Alice' },
        { id: 'user2', name: 'Bob' },
      ];

      mockPrisma.xpEvent.groupBy.mockResolvedValue(mockXpData);
      mockPrisma.user.findMany.mockResolvedValue(mockUsers);

      await getTopPlayersByXP(req, res);

      expect(res.json).toHaveBeenCalledWith({
        success: true,
        message: 'Top players by XP retrieved successfully',
        data: {
          users: [
            { rank: 1, userId: 'user1', name: 'Alice', totalXp: 2000 },
            { rank: 2, userId: 'user2', name: 'Bob', totalXp: 1500 },
          ],
          pagination: {
            limit: 10,
            offset: 0,
            total: 2,
            hasMore: false,
          },
        },
      });
    });

    it('should filter by time period', async () => {
      const req = { query: { period: 'week' } };
      const res = { json: jest.fn() };

      const mockXpData = [{ userId: 'user2', _sum: { amount: 500 } }];
      const mockUsers = [{ id: 'user2', name: 'Bob' }];

      mockPrisma.xpEvent.groupBy.mockResolvedValue(mockXpData);
      mockPrisma.user.findMany.mockResolvedValue(mockUsers);

      await getTopPlayersByXP(req, res);

      expect(res.json).toHaveBeenCalledWith({
        success: true,
        message: 'Top users by XP (week) retrieved successfully',
        data: {
          users: [{ rank: 1, userId: 'user2', name: 'Bob', totalXp: 500 }],
          pagination: {
            limit: 10,
            offset: 0,
            total: 1,
            hasMore: false,
          },
        },
      });
    });

    it('should handle invalid time periods gracefully', async () => {
      const req = { query: { period: 'invalid_period' } };
      const res = { json: jest.fn() };

      mockPrisma.xpEvent.groupBy.mockResolvedValue([]);
      mockPrisma.user.findMany.mockResolvedValue([]);

      await getTopPlayersByXP(req, res);

      expect(res.json).toHaveBeenCalledWith({
        success: true,
        message: 'Top users by XP (invalid_period) retrieved successfully',
        data: {
          users: [],
          pagination: {
            limit: 10,
            offset: 0,
            total: 0,
            hasMore: false,
          },
        },
      });
    });

    it('should handle empty results', async () => {
      const req = { query: { period: 'month' } };
      const res = { json: jest.fn() };

      mockPrisma.xpEvent.groupBy.mockResolvedValue([]);
      mockPrisma.user.findMany.mockResolvedValue([]);

      await getTopPlayersByXP(req, res);

      expect(res.json).toHaveBeenCalledWith({
        success: true,
        message: 'Top users by XP (month) retrieved successfully',
        data: {
          users: [],
          pagination: {
            limit: 10,
            offset: 0,
            total: 0,
            hasMore: false,
          },
        },
      });
    });

    it('should handle database errors for XP leaderboard', async () => {
      const req = { query: {} };
      const res = { json: jest.fn(), status: jest.fn().mockReturnThis() };

      mockPrisma.xpEvent.groupBy.mockRejectedValue(new Error('Database error'));

      await getTopPlayersByXP(req, res);

      expect(res.status).toHaveBeenCalledWith(500);
      expect(res.json).toHaveBeenCalledWith({
        success: false,
        message: 'Failed to retrieve user XP leaderboard',
        error: 'Internal server error',
      });
    });
  });

  describe('getTopHorsesByEarnings', () => {
    it('should return top horses by earnings', async () => {
      const req = { query: {} };
      const res = { json: jest.fn() };

      const mockHorses = [
        {
          id: 1,
          name: 'Star',
          total_earnings: 10000,
          userId: 'user1',
          user: { name: 'Alice' },
          breed: { name: 'Arabian' },
        },
      ];

      mockPrisma.horse.findMany.mockResolvedValue(mockHorses);
      mockPrisma.horse.count.mockResolvedValue(1);

      await getTopHorsesByEarnings(req, res);

      expect(res.json).toHaveBeenCalledWith({
        success: true,
        message: 'Top horses by earnings retrieved successfully',
        data: {
          horses: [
            {
              rank: 1,
              horseId: 1,
              name: 'Star',
              earnings: 10000,
              ownerName: 'Alice',
              breedName: 'Arabian',
            },
          ],
          pagination: {
            limit: 10,
            offset: 0,
            total: 1,
            hasMore: false,
          },
        },
      });
    });

    it('should filter by breed', async () => {
      const req = { query: { breed: 'Thoroughbred' } };
      const res = { json: jest.fn() };

      const mockHorses = [
        {
          id: 2,
          name: 'Bolt',
          total_earnings: 8000,
          userId: 'user2',
          user: { name: 'Bob' },
          breed: { name: 'Thoroughbred' },
        },
      ];

      mockPrisma.horse.findMany.mockResolvedValue(mockHorses);
      mockPrisma.horse.count.mockResolvedValue(1);

      await getTopHorsesByEarnings(req, res);

      expect(res.json).toHaveBeenCalledWith({
        success: true,
        message: 'Top horses by earnings retrieved successfully',
        data: {
          horses: [
            {
              rank: 1,
              horseId: 2,
              name: 'Bolt',
              earnings: 8000,
              ownerName: 'Bob',
              breedName: 'Thoroughbred',
            },
          ],
          pagination: {
            limit: 10,
            offset: 0,
            total: 1,
            hasMore: false,
          },
        },
      });
    });

    it('should handle database errors for horse earnings', async () => {
      const req = { query: {} };
      const res = { json: jest.fn(), status: jest.fn().mockReturnThis() };

      mockPrisma.horse.findMany.mockRejectedValue(new Error('Database error'));

      await getTopHorsesByEarnings(req, res);

      expect(res.status).toHaveBeenCalledWith(500);
      expect(res.json).toHaveBeenCalledWith({
        success: false,
        message: 'Failed to retrieve horse earnings leaderboard',
        error: 'Internal server error',
      });
    });
  });

  describe('getTopHorsesByPerformance', () => {
    it('should return top horses by wins', async () => {
      const req = { query: {} };
      const res = { json: jest.fn() };

      const mockPerformanceData = [
        {
          horseId: 1,
          _count: { id: 5 },
          horse: { name: 'Star', breed: { name: 'Arabian' }, user: { name: 'Alice' } },
        },
      ];

      mockPrisma.competitionEntry.groupBy.mockResolvedValue(mockPerformanceData);

      await getTopHorsesByPerformance(req, res);

      expect(res.json).toHaveBeenCalledWith({
        success: true,
        message: 'Top horses by performance retrieved successfully',
        data: {
          horses: [
            {
              rank: 1,
              horseId: 1,
              name: 'Star',
              wins: 5,
              ownerName: 'Alice',
              breedName: 'Arabian',
            },
          ],
          pagination: {
            limit: 10,
            offset: 0,
            total: 1,
            hasMore: false,
          },
        },
      });
    });

    it('should filter by discipline', async () => {
      const req = { query: { discipline: 'Jumping' } };
      const res = { json: jest.fn() };

      const mockPerformanceData = [
        {
          horseId: 2,
          _count: { id: 3 },
          horse: { name: 'Dash', breed: { name: 'Quarter Horse' }, user: { name: 'Bob' } },
        },
      ];

      mockPrisma.competitionEntry.groupBy.mockResolvedValue(mockPerformanceData);

      await getTopHorsesByPerformance(req, res);

      expect(res.json).toHaveBeenCalledWith({
        success: true,
        message: 'Top horses by performance retrieved successfully',
        data: {
          horses: [
            {
              rank: 1,
              horseId: 2,
              name: 'Dash',
              wins: 3,
              ownerName: 'Bob',
              breedName: 'Quarter Horse',
            },
          ],
          pagination: {
            limit: 10,
            offset: 0,
            total: 1,
            hasMore: false,
          },
        },
      });
    });

    it('should handle database errors for horse performance', async () => {
      const req = { query: {} };
      const res = { json: jest.fn(), status: jest.fn().mockReturnThis() };

      mockPrisma.competitionEntry.groupBy.mockRejectedValue(new Error('Database error'));

      await getTopHorsesByPerformance(req, res);

      expect(res.status).toHaveBeenCalledWith(500);
      expect(res.json).toHaveBeenCalledWith({
        success: false,
        message: 'Failed to retrieve horse performance leaderboard',
        error: 'Internal server error',
      });
    });
  });

  describe('getTopPlayersByHorseEarnings', () => {
    it('should return top players by combined horse earnings', async () => {
      const req = {};
      const res = { json: jest.fn() };

      const mockEarningsData = [
        { userId: 1, _sum: { total_earnings: 20000 }, user: { name: 'Alice' } },
      ];

      mockPrisma.horse.groupBy.mockResolvedValue(mockEarningsData);

      await getTopPlayersByHorseEarnings(req, res);

      expect(res.json).toHaveBeenCalledWith({
        success: true,
        message: 'Top players by horse earnings retrieved successfully',
        data: {
          players: [
            {
              rank: 1,
              userId: 1,
              name: 'Alice',
              totalEarnings: 20000,
            },
          ],
          pagination: {
            limit: 10,
            offset: 0,
            total: 1,
            hasMore: false,
          },
        },
      });
    });

    it('should handle database errors for player horse earnings', async () => {
      const req = {};
<<<<<<< HEAD
      const res = { json: jest.fn(), status: jest.fn().mockReturnThis() };

      mockPrisma.horse.groupBy.mockRejectedValue(new Error('Database error'));
=======
      const res = { json: jest.fn() };
      leaderboardService.getTopPlayersByHorseEarnings.mockRejectedValue(
        new Error('Database error'),
      );
>>>>>>> 2b90c9a9

      await getTopPlayersByHorseEarnings(req, res);

      expect(res.status).toHaveBeenCalledWith(500);
      expect(res.json).toHaveBeenCalledWith({
        success: false,
        message: 'Failed to retrieve player horse earnings leaderboard',
        error: 'Internal server error',
      });
    });
  });

  describe('getRecentWinners', () => {
    it('should return recent winners', async () => {
      const req = {};
      const res = { json: jest.fn() };

      const mockWinners = [
        {
          id: 1,
          placement: '1st',
          horse: { name: 'Flash', user: { name: 'Alice' } },
          competedAt: '2025-05-28',
          discipline: 'Dressage',
          showName: 'Spring Classic',
          prizeWon: 1000,
        },
      ];

      mockPrisma.competitionEntry.findMany.mockResolvedValue(mockWinners);

      await getRecentWinners(req, res);

      expect(res.json).toHaveBeenCalledWith({
        success: true,
        message: 'Recent winners retrieved successfully',
        data: {
          winners: [
            {
              rank: 1,
              entryId: 1,
              placement: '1st',
              horseName: 'Flash',
              ownerName: 'Alice',
              competedAt: '2025-05-28',
              discipline: 'Dressage',
              showName: 'Spring Classic',
              prizeWon: 1000,
            },
          ],
          pagination: {
            limit: 10,
            offset: 0,
            total: 1,
            hasMore: false,
          },
        },
      });
    });

    it('should filter by discipline', async () => {
      const req = { query: { discipline: 'Jumping' } };
      const res = { json: jest.fn() };

      mockPrisma.competitionEntry.findMany.mockResolvedValue([]);
      mockPrisma.competitionEntry.count.mockResolvedValue(0);

      await getRecentWinners(req, res);

      expect(res.json).toHaveBeenCalledWith({
        success: true,
        message: 'Recent winners retrieved successfully',
        data: {
          winners: [],
          pagination: {
            limit: 10,
            offset: 0,
            total: 0,
            hasMore: false,
          },
        },
      });
    });

    it('should handle database errors for recent winners', async () => {
      const req = {};
      const res = { json: jest.fn(), status: jest.fn().mockReturnThis() };

      mockPrisma.competitionEntry.findMany.mockRejectedValue(new Error('Database error'));

      await getRecentWinners(req, res);

      expect(res.status).toHaveBeenCalledWith(500);
      expect(res.json).toHaveBeenCalledWith({
        success: false,
        message: 'Failed to retrieve recent winners',
        error: 'Internal server error',
      });
    });
  });

  describe('getLeaderboardStats', () => {
    it('should return comprehensive leaderboard statistics', async () => {
      const req = {};
      const res = { json: jest.fn() };

      // Mock multiple Prisma calls for stats aggregation
      mockPrisma.user.count.mockResolvedValue(100);
      mockPrisma.horse.count.mockResolvedValue(250);
      mockPrisma.competitionEntry.count.mockResolvedValue(50);
      mockPrisma.horse.aggregate.mockResolvedValue({ _sum: { total_earnings: 500000 } });
      mockPrisma.xpEvent.aggregate.mockResolvedValue({ _sum: { amount: 1000000 } });
      mockPrisma.user.aggregate.mockResolvedValue({ _avg: { level: 5.5 } });

      await getLeaderboardStats(req, res);

      expect(res.json).toHaveBeenCalledWith({
        success: true,
        message: 'Leaderboard statistics retrieved successfully',
        data: {
          userCount: 100,
          horseCount: 250,
          showCount: 50,
          totalEarnings: 500000,
          totalXp: 1000000,
          averageUserLevel: 5.5,
        },
      });
    });

    it('should handle database errors for stats', async () => {
      const req = {};
      const res = { json: jest.fn(), status: jest.fn().mockReturnThis() };

      mockPrisma.user.count.mockRejectedValue(new Error('DB Error'));

      await getLeaderboardStats(req, res);

      expect(res.status).toHaveBeenCalledWith(500);
      expect(res.json).toHaveBeenCalledWith({
        success: false,
        message: 'Failed to retrieve leaderboard statistics',
        error: 'Internal server error',
      });
    });
  });
});<|MERGE_RESOLUTION|>--- conflicted
+++ resolved
@@ -228,6 +228,9 @@
       mockPrisma.user.findMany.mockResolvedValue([]);
       mockPrisma.user.count.mockResolvedValue(0);
 
+      mockPrisma.user.findMany.mockResolvedValue([]);
+      mockPrisma.user.count.mockResolvedValue(0);
+
       await getTopPlayersByLevel(req, res);
 
       // Should use defaults for invalid parameters
@@ -242,12 +245,24 @@
           xp: true,
           money: true,
         },
+      expect(mockPrisma.user.findMany).toHaveBeenCalledWith({
+        take: 10, // Default limit
+        skip: 0, // Default offset (invalid -5 becomes 0)
+        orderBy: [{ level: 'desc' }, { xp: 'desc' }],
+        select: {
+          id: true,
+          name: true,
+          level: true,
+          xp: true,
+          money: true,
+        },
       });
     });
 
     it('should handle database errors', async () => {
       const req = {};
       const res = { json: jest.fn() };
+      mockPrisma.user.findMany.mockRejectedValue(new Error('DB error'));
       mockPrisma.user.findMany.mockRejectedValue(new Error('DB error'));
       await getTopPlayersByLevel(req, res);
       expect(res.json).toHaveBeenCalledWith({
@@ -628,16 +643,9 @@
 
     it('should handle database errors for player horse earnings', async () => {
       const req = {};
-<<<<<<< HEAD
       const res = { json: jest.fn(), status: jest.fn().mockReturnThis() };
 
       mockPrisma.horse.groupBy.mockRejectedValue(new Error('Database error'));
-=======
-      const res = { json: jest.fn() };
-      leaderboardService.getTopPlayersByHorseEarnings.mockRejectedValue(
-        new Error('Database error'),
-      );
->>>>>>> 2b90c9a9
 
       await getTopPlayersByHorseEarnings(req, res);
 
