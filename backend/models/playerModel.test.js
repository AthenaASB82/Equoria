--- conflicted
+++ resolved
@@ -27,15 +27,9 @@
 }));
 
 // Import modules after mocking
-<<<<<<< HEAD
-const { createPlayer, getPlayerById, getPlayerByEmail, getPlayerWithHorses, updatePlayer, deletePlayer, addXp, levelUpIfNeeded } = await import('./playerModel.js');
-const mockPrisma = (await import('../db/index.js')).default;
-const mockLogger = (await import('../utils/logger.js')).default;
-=======
 const { createPlayer, getPlayerById, getPlayerByEmail, getPlayerWithHorses, updatePlayer, deletePlayer, addXp, levelUpIfNeeded } = await import(join(__dirname, './playerModel.js'));
 const mockPrisma = (await import(join(__dirname, '../db/index.js'))).default;
 const mockLogger = (await import(join(__dirname, '../utils/logger.js'))).default;
->>>>>>> 1642fda6
 
 describe('playerModel', () => {
   beforeEach(() => {
@@ -440,13 +434,8 @@
       const playerId = '123e4567-e89b-12d3-a456-426614174000';
       const updateData = { money: 5000 };
       const dbError = new Error('DB update error');
-<<<<<<< HEAD
-      
-      mockPrisma.user.update.mockRejectedValue(dbError);
-=======
 
       mockPrisma.player.update.mockRejectedValue(dbError);
->>>>>>> 1642fda6
 
       await expect(updatePlayer(playerId, updateData)).rejects.toThrow('Database error in updatePlayer: DB update error');
       expect(mockLogger.error).toHaveBeenCalledTimes(1);
@@ -489,13 +478,8 @@
     it('should throw an error if Prisma client fails to delete', async () => {
       const playerId = '123e4567-e89b-12d3-a456-426614174000';
       const dbError = new Error('DB delete error');
-<<<<<<< HEAD
-      
-      mockPrisma.user.delete.mockRejectedValue(dbError);
-=======
 
       mockPrisma.player.delete.mockRejectedValue(dbError);
->>>>>>> 1642fda6
 
       await expect(deletePlayer(playerId)).rejects.toThrow('Database error in deletePlayer: DB delete error');
       expect(mockLogger.error).toHaveBeenCalledTimes(1);
@@ -504,13 +488,8 @@
   });
 
   describe('addXp', () => {
-<<<<<<< HEAD
-    it('should add XP to a player and return updated player', async () => {
-      const playerId = '123e4567-e89b-12d3-a456-426614174000';
-=======
     it('should add XP to a player without leveling up', async () => {
       const playerId = 'player-uuid-123';
->>>>>>> 1642fda6
       const currentPlayer = {
         id: playerId,
         name: 'Test Player',
@@ -520,85 +499,12 @@
         xp: 50,
         settings: {}
       };
-<<<<<<< HEAD
-=======
-
->>>>>>> 1642fda6
+
       const updatedPlayer = {
         ...currentPlayer,
         xp: 70
       };
 
-<<<<<<< HEAD
-      mockPrisma.user.findUnique.mockResolvedValue(currentPlayer);
-      mockPrisma.user.update.mockResolvedValue(updatedPlayer);
-
-      const result = await addXp(playerId, 20);
-
-      expect(mockPrisma.user.findUnique).toHaveBeenCalledTimes(1);
-      expect(mockPrisma.user.findUnique).toHaveBeenCalledWith({
-        where: { id: playerId }
-      });
-      expect(mockPrisma.user.update).toHaveBeenCalledTimes(1);
-      expect(mockPrisma.user.update).toHaveBeenCalledWith({
-        where: { id: playerId },
-        data: { xp: 70 }
-      });
-      expect(result).toEqual(updatedPlayer);
-      expect(mockLogger.info).toHaveBeenCalledWith(`[playerModel.addXp] Added 20 XP to player: Test Player (ID: ${playerId}). New XP: 70`);
-    });
-
-    it('should throw an error for invalid UUID format', async () => {
-      const invalidId = 'invalid-uuid';
-
-      await expect(addXp(invalidId, 20)).rejects.toThrow('Invalid player ID format');
-      expect(mockPrisma.user.findUnique).not.toHaveBeenCalled();
-      expect(mockPrisma.user.update).not.toHaveBeenCalled();
-    });
-
-    it('should throw an error for non-positive XP amount', async () => {
-      const playerId = '123e4567-e89b-12d3-a456-426614174000';
-
-      await expect(addXp(playerId, 0)).rejects.toThrow('XP amount must be a positive number');
-      await expect(addXp(playerId, -10)).rejects.toThrow('XP amount must be a positive number');
-      expect(mockPrisma.user.findUnique).not.toHaveBeenCalled();
-      expect(mockPrisma.user.update).not.toHaveBeenCalled();
-    });
-
-    it('should throw an error for non-number XP amount', async () => {
-      const playerId = '123e4567-e89b-12d3-a456-426614174000';
-
-      await expect(addXp(playerId, 'invalid')).rejects.toThrow('XP amount must be a positive number');
-      await expect(addXp(playerId, null)).rejects.toThrow('XP amount must be a positive number');
-      expect(mockPrisma.user.findUnique).not.toHaveBeenCalled();
-      expect(mockPrisma.user.update).not.toHaveBeenCalled();
-    });
-
-    it('should throw an error if player is not found', async () => {
-      const playerId = '123e4567-e89b-12d3-a456-426614174000';
-      mockPrisma.user.findUnique.mockResolvedValue(null);
-
-      await expect(addXp(playerId, 20)).rejects.toThrow('Player not found');
-      expect(mockPrisma.user.findUnique).toHaveBeenCalledTimes(1);
-      expect(mockPrisma.user.update).not.toHaveBeenCalled();
-    });
-
-    it('should handle database errors properly', async () => {
-      const playerId = '123e4567-e89b-12d3-a456-426614174000';
-      const dbError = new Error('DB connection error');
-      
-      mockPrisma.user.findUnique.mockRejectedValue(dbError);
-
-      await expect(addXp(playerId, 20)).rejects.toThrow('Database error in addXp: DB connection error');
-      expect(mockLogger.error).toHaveBeenCalledTimes(1);
-      expect(mockLogger.error).toHaveBeenCalledWith('[playerModel.addXp] Database error: %o', dbError);
-    });
-  });
-
-  describe('levelUpIfNeeded', () => {
-    it('should level up player when XP >= 100', async () => {
-      const playerId = '123e4567-e89b-12d3-a456-426614174000';
-=======
       mockPrisma.player.findUnique.mockResolvedValue(currentPlayer);
       mockPrisma.player.update.mockResolvedValue(updatedPlayer);
 
@@ -625,52 +531,12 @@
 
     it('should add XP and level up once when reaching 100 XP', async () => {
       const playerId = 'player-uuid-123';
->>>>>>> 1642fda6
       const currentPlayer = {
         id: playerId,
         name: 'Test Player',
         email: 'test@example.com',
         money: 1000,
         level: 1,
-<<<<<<< HEAD
-        xp: 120,
-        settings: {}
-      };
-      const updatedPlayer = {
-        ...currentPlayer,
-        level: 2,
-        xp: 20
-      };
-
-      mockPrisma.user.findUnique.mockResolvedValue(currentPlayer);
-      mockPrisma.user.update.mockResolvedValue(updatedPlayer);
-
-      const result = await levelUpIfNeeded(playerId);
-
-      expect(mockPrisma.user.findUnique).toHaveBeenCalledTimes(1);
-      expect(mockPrisma.user.findUnique).toHaveBeenCalledWith({
-        where: { id: playerId }
-      });
-      expect(mockPrisma.user.update).toHaveBeenCalledTimes(1);
-      expect(mockPrisma.user.update).toHaveBeenCalledWith({
-        where: { id: playerId },
-        data: { level: 2, xp: 20 }
-      });
-      expect(result).toEqual({
-        player: updatedPlayer,
-        leveledUp: true,
-        levelsGained: 1,
-        previousLevel: 1,
-        newLevel: 2,
-        previousXp: 120,
-        newXp: 20
-      });
-      expect(mockLogger.info).toHaveBeenCalledWith(`[playerModel.levelUpIfNeeded] Player Test Player (ID: ${playerId}) leveled up! Levels gained: 1 (1 → 2). XP: 120 → 20`);
-    });
-
-    it('should handle multiple level-ups for large XP gains', async () => {
-      const playerId = '123e4567-e89b-12d3-a456-426614174000';
-=======
         xp: 80,
         settings: {}
       };
@@ -705,47 +571,12 @@
 
     it('should add XP and level up multiple times for large XP gains', async () => {
       const playerId = 'player-uuid-123';
->>>>>>> 1642fda6
       const currentPlayer = {
         id: playerId,
         name: 'Test Player',
         email: 'test@example.com',
         money: 1000,
         level: 1,
-<<<<<<< HEAD
-        xp: 350,
-        settings: {}
-      };
-      const updatedPlayer = {
-        ...currentPlayer,
-        level: 4,
-        xp: 50
-      };
-
-      mockPrisma.user.findUnique.mockResolvedValue(currentPlayer);
-      mockPrisma.user.update.mockResolvedValue(updatedPlayer);
-
-      const result = await levelUpIfNeeded(playerId);
-
-      expect(mockPrisma.user.update).toHaveBeenCalledWith({
-        where: { id: playerId },
-        data: { level: 4, xp: 50 }
-      });
-      expect(result).toEqual({
-        player: updatedPlayer,
-        leveledUp: true,
-        levelsGained: 3,
-        previousLevel: 1,
-        newLevel: 4,
-        previousXp: 350,
-        newXp: 50
-      });
-      expect(mockLogger.info).toHaveBeenCalledWith(`[playerModel.levelUpIfNeeded] Player Test Player (ID: ${playerId}) leveled up! Levels gained: 3 (1 → 4). XP: 350 → 50`);
-    });
-
-    it('should not level up player when XP < 100', async () => {
-      const playerId = '123e4567-e89b-12d3-a456-426614174000';
-=======
         xp: 50,
         settings: {}
       };
@@ -843,39 +674,11 @@
   describe('levelUpIfNeeded', () => {
     it('should not level up if player has less than 100 XP', async () => {
       const playerId = 'player-uuid-123';
->>>>>>> 1642fda6
       const currentPlayer = {
         id: playerId,
         name: 'Test Player',
         email: 'test@example.com',
         money: 1000,
-<<<<<<< HEAD
-        level: 2,
-        xp: 75,
-        settings: {}
-      };
-
-      mockPrisma.user.findUnique.mockResolvedValue(currentPlayer);
-
-      const result = await levelUpIfNeeded(playerId);
-
-      expect(mockPrisma.user.findUnique).toHaveBeenCalledTimes(1);
-      expect(mockPrisma.user.update).not.toHaveBeenCalled();
-      expect(result).toEqual({
-        player: currentPlayer,
-        leveledUp: false,
-        levelsGained: 0,
-        previousLevel: 2,
-        newLevel: 2,
-        previousXp: 75,
-        newXp: 75
-      });
-      expect(mockLogger.info).toHaveBeenCalledWith(`[playerModel.levelUpIfNeeded] Player Test Player (ID: ${playerId}) does not need to level up. Current level: 2, XP: 75`);
-    });
-
-    it('should handle exactly 100 XP (boundary condition)', async () => {
-      const playerId = '123e4567-e89b-12d3-a456-426614174000';
-=======
         level: 1,
         xp: 50,
         settings: {}
@@ -899,73 +702,11 @@
 
     it('should level up once when player has exactly 100 XP', async () => {
       const playerId = 'player-uuid-123';
->>>>>>> 1642fda6
       const currentPlayer = {
         id: playerId,
         name: 'Test Player',
         email: 'test@example.com',
         money: 1000,
-<<<<<<< HEAD
-        level: 3,
-        xp: 100,
-        settings: {}
-      };
-      const updatedPlayer = {
-        ...currentPlayer,
-        level: 4,
-        xp: 0
-      };
-
-      mockPrisma.user.findUnique.mockResolvedValue(currentPlayer);
-      mockPrisma.user.update.mockResolvedValue(updatedPlayer);
-
-      const result = await levelUpIfNeeded(playerId);
-
-      expect(mockPrisma.user.update).toHaveBeenCalledWith({
-        where: { id: playerId },
-        data: { level: 4, xp: 0 }
-      });
-      expect(result).toEqual({
-        player: updatedPlayer,
-        leveledUp: true,
-        levelsGained: 1,
-        previousLevel: 3,
-        newLevel: 4,
-        previousXp: 100,
-        newXp: 0
-      });
-    });
-
-    it('should throw an error for invalid UUID format', async () => {
-      const invalidId = 'invalid-uuid';
-
-      await expect(levelUpIfNeeded(invalidId)).rejects.toThrow('Invalid player ID format');
-      expect(mockPrisma.user.findUnique).not.toHaveBeenCalled();
-      expect(mockPrisma.user.update).not.toHaveBeenCalled();
-    });
-
-    it('should throw an error if player is not found', async () => {
-      const playerId = '123e4567-e89b-12d3-a456-426614174000';
-      mockPrisma.user.findUnique.mockResolvedValue(null);
-
-      await expect(levelUpIfNeeded(playerId)).rejects.toThrow('Player not found');
-      expect(mockPrisma.user.findUnique).toHaveBeenCalledTimes(1);
-      expect(mockPrisma.user.update).not.toHaveBeenCalled();
-    });
-
-    it('should handle database errors properly', async () => {
-      const playerId = '123e4567-e89b-12d3-a456-426614174000';
-      const dbError = new Error('DB connection error');
-      
-      mockPrisma.user.findUnique.mockRejectedValue(dbError);
-
-      await expect(levelUpIfNeeded(playerId)).rejects.toThrow('Database error in levelUpIfNeeded: DB connection error');
-      expect(mockLogger.error).toHaveBeenCalledTimes(1);
-      expect(mockLogger.error).toHaveBeenCalledWith('[playerModel.levelUpIfNeeded] Database error: %o', dbError);
-    });
-  });
-}); 
-=======
         level: 1,
         xp: 100,
         settings: {}
@@ -1067,5 +808,4 @@
       expect(mockLogger.error).toHaveBeenCalledWith('[playerModel.levelUpIfNeeded] Database error: %o', dbError);
     });
   });
-});
->>>>>>> 1642fda6
+});