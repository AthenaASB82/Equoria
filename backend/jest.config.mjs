// backend/jest.config.mjs
export default {
<<<<<<< HEAD
  testEnvironment: 'node',
  preset: null,
  transform: {},
  transformIgnorePatterns: [
    'node_modules/(?!(.*\\.mjs$|@prisma/client))'
  ],
  moduleNameMapper: {
    '^(\\.{1,2}/.*)\\.js$': '$1'
  },
  testMatch: [
    '**/__tests__/**/*.js',
    '**/?(*.)+(spec|test).js'
  ],
  collectCoverageFrom: [
    '**/*.js',
    '!**/node_modules/**',
    '!**/coverage/**',
    '!jest.config.mjs',
    '!**/*.test.js',
    '!**/*.spec.js'
  ],
  verbose: true,
  forceExit: true,
  clearMocks: true,
  resetMocks: true,
  restoreMocks: true
};
=======
    testEnvironment: 'node',
    transform: {}, // No transformation needed for ESM with --experimental-vm-modules
    transformIgnorePatterns: [
      '/node_modules/(?!@prisma/client)', // Allow @prisma/client to be processed as ESM
    ],
    moduleNameMapper: {
      '^(\\.{1,2}/.*)\\.js$': '$1', // Keep your existing mapper for .js imports
      '\\.(css|less|scss|sass)$': 'identity-obj-proxy', // Mock non-JS assets (optional)
    },
    globals: {
      'jest': true
    },
    setupFilesAfterEnv: [], // Can add setup files if needed
    verbose: true,
    // Explicitly define test patterns to exclude node_modules
    testMatch: [
      '**/tests/**/*.test.js',
      '**/models/**/*.test.js',
      '**/seed/**/*.test.js'
    ],
    // Explicitly ignore node_modules
    testPathIgnorePatterns: [
      '/node_modules/',
      '/build/',
      '/dist/'
    ],
    // Run tests in sequence to avoid mock interference
    maxWorkers: 1,
    // Clear mocks between test files
    clearMocks: true,
    restoreMocks: true
  };
>>>>>>> 81a634b8
<|MERGE_RESOLUTION|>--- conflicted
+++ resolved
@@ -1,6 +1,5 @@
 // backend/jest.config.mjs
 export default {
-<<<<<<< HEAD
   testEnvironment: 'node',
   preset: null,
   transform: {},
@@ -12,7 +11,14 @@
   },
   testMatch: [
     '**/__tests__/**/*.js',
-    '**/?(*.)+(spec|test).js'
+    '**/?(*.)+(spec|test).js',
+    '**/tests/**/*.test.js',
+    '**/models/**/*.test.js'
+  ],
+  testPathIgnorePatterns: [
+    '/node_modules/',
+    '/build/',
+    '/dist/'
   ],
   collectCoverageFrom: [
     '**/*.js',
@@ -26,39 +32,6 @@
   forceExit: true,
   clearMocks: true,
   resetMocks: true,
-  restoreMocks: true
-};
-=======
-    testEnvironment: 'node',
-    transform: {}, // No transformation needed for ESM with --experimental-vm-modules
-    transformIgnorePatterns: [
-      '/node_modules/(?!@prisma/client)', // Allow @prisma/client to be processed as ESM
-    ],
-    moduleNameMapper: {
-      '^(\\.{1,2}/.*)\\.js$': '$1', // Keep your existing mapper for .js imports
-      '\\.(css|less|scss|sass)$': 'identity-obj-proxy', // Mock non-JS assets (optional)
-    },
-    globals: {
-      'jest': true
-    },
-    setupFilesAfterEnv: [], // Can add setup files if needed
-    verbose: true,
-    // Explicitly define test patterns to exclude node_modules
-    testMatch: [
-      '**/tests/**/*.test.js',
-      '**/models/**/*.test.js',
-      '**/seed/**/*.test.js'
-    ],
-    // Explicitly ignore node_modules
-    testPathIgnorePatterns: [
-      '/node_modules/',
-      '/build/',
-      '/dist/'
-    ],
-    // Run tests in sequence to avoid mock interference
-    maxWorkers: 1,
-    // Clear mocks between test files
-    clearMocks: true,
-    restoreMocks: true
-  };
->>>>>>> 81a634b8
+  restoreMocks: true,
+  maxWorkers: 1
+};