--- conflicted
+++ resolved
@@ -1,5 +1,3 @@
-<<<<<<< HEAD
-
 import express from 'express';
 import morgan from 'morgan';
 import config from './config/config.js';
@@ -8,26 +6,15 @@
 import breedRoutes from './routes/breedRoutes.js';
 import competitionRoutes from './routes/competitionRoutes.js';
 import authRoutes from './routes/authRoutes.js';
+import horseRoutes from './routes/horseRoutes.js';
+import trainingRoutes from './routes/trainingRoutes.js';
+import foalRoutes from './routes/foalRoutes.js';
+import adminRoutes from './routes/adminRoutes.js';
 import errorHandler from './middleware/errorHandler.js';
 import { createSecurityMiddleware } from './middleware/security.js';
 import { requestLogger, errorRequestLogger } from './middleware/requestLogger.js';
 import { specs, swaggerUi } from './docs/swagger.js';
-=======
-import express from 'express';
-import morgan from 'morgan'; // Re-import morgan
-import config from './config/config.js';
-import logger from './utils/logger.js'; // Updated logger import path
-import pingRoute from './routes/ping.js'; // Require the new ping route
-import breedRoutes from './routes/breedRoutes.js'; // <--- Add this line
-import competitionRoutes from './routes/competitionRoutes.js'; // Competition routes
-import horseRoutes from './routes/horseRoutes.js'; // Horse routes
-import trainingRoutes from './routes/trainingRoutes.js'; // Training routes
-import foalRoutes from './routes/foalRoutes.js'; // Foal routes
-import adminRoutes from './routes/adminRoutes.js'; // Admin routes
-// import { handleValidationErrors } from './middleware/validationErrorHandler.js'; // Example, if you create it
-import errorHandler from './middleware/errorHandler.js'; // Import error handler
-import cronJobService from './services/cronJobs.js'; // Cron job service
->>>>>>> 81a634b8
+import cronJobService from './services/cronJobs.js';
 
 const app = express();
 
@@ -70,24 +57,19 @@
 
 // Routes
 app.use('/ping', pingRoute);
-<<<<<<< HEAD
 app.use('/api/auth', authRoutes);
 app.use('/api/breeds', breedRoutes);
 app.use('/api/competition', competitionRoutes);
-=======
-app.use('/api/breeds', breedRoutes); // <--- Add this line to mount the breed routes
-app.use('/api/competition', competitionRoutes); // Mount competition routes
-app.use('/api/horses', horseRoutes); // Mount horse routes
-app.use('/api/training', trainingRoutes); // Mount training routes
-app.use('/api/foals', foalRoutes); // Mount foal routes
-app.use('/api/admin', adminRoutes); // Mount admin routes
+app.use('/api/horses', horseRoutes);
+app.use('/api/training', trainingRoutes);
+app.use('/api/foals', foalRoutes);
+app.use('/api/admin', adminRoutes);
 
 // Initialize cron job service
 if (config.env !== 'test') {
   cronJobService.start();
   logger.info('[app] Cron job service initialized');
 }
->>>>>>> 81a634b8
 
 // Old direct routes removed as per refactoring for /ping.
 // The default '/' route can be re-added or managed elsewhere if needed.
@@ -96,8 +78,4 @@
 app.use(errorRequestLogger); // Log errors before handling them
 app.use(errorHandler);
 
-<<<<<<< HEAD
-export default app;
-=======
-export default app; 
->>>>>>> 81a634b8
+export default app;