--- conflicted
+++ resolved
@@ -29,11 +29,7 @@
 export async function assignGroom(req, res) {
   try {
     const { foalId, groomId, priority = 1, notes } = req.body;
-<<<<<<< HEAD
     const userId = req.user?.id || '83970fb4-f086-46b3-9e76-ae71720d2918'; // TODO: Get from auth
-=======
-    const userId = req.user?.id || 'default-user'; // TODO: Get from auth
->>>>>>> 2b90c9a9
 
     logger.info(`[groomController.assignGroom] Assigning groom ${groomId} to foal ${foalId}`);
 
@@ -46,7 +42,6 @@
       });
     }
 
-<<<<<<< HEAD
     // Ownership check: Only the owner can assign a groom
     const foal = await prisma.horse.findUnique({
       where: { id: foalId },
@@ -67,8 +62,6 @@
       });
     }
 
-=======
->>>>>>> 2b90c9a9
     const result = await assignGroomToFoal(foalId, groomId, userId, {
       priority,
       notes,
@@ -98,6 +91,7 @@
   try {
     const { foalId } = req.params;
     const userId = req.user?.id || 'default-user'; // TODO: Get from auth
+    const userId = req.user?.id || 'default-user'; // TODO: Get from auth
 
     const parsedFoalId = parseInt(foalId, 10);
     if (isNaN(parsedFoalId) || parsedFoalId <= 0) {
@@ -110,8 +104,10 @@
 
     logger.info(
       `[groomController.ensureDefaultAssignment] Ensuring default assignment for foal ${parsedFoalId}`,
-    );
-
+      `[groomController.ensureDefaultAssignment] Ensuring default assignment for foal ${parsedFoalId}`,
+    );
+
+    const result = await ensureDefaultGroomAssignment(parsedFoalId, userId);
     const result = await ensureDefaultGroomAssignment(parsedFoalId, userId);
 
     res.status(200).json({
@@ -151,6 +147,7 @@
     }
 
     logger.info(
+      `[groomController.getFoalAssignments] Getting assignments for foal ${parsedFoalId}`,
       `[groomController.getFoalAssignments] Getting assignments for foal ${parsedFoalId}`,
     );
 
@@ -194,6 +191,7 @@
     const { foalId, groomId, interactionType, duration, notes, assignmentId } = req.body;
 
     logger.info(
+      `[groomController.recordInteraction] Recording ${interactionType} interaction for foal ${foalId}`,
       `[groomController.recordInteraction] Recording ${interactionType} interaction for foal ${foalId}`,
     );
 
@@ -249,6 +247,7 @@
       return res.status(404).json({
         success: false,
         message: 'Foal not found',
+        error: 'Horse not found',
         data: null,
       });
     }
@@ -308,22 +307,17 @@
       },
     });
 
-<<<<<<< HEAD
+    // Update foal's bond score and stress level
+    const newBondScore = Math.max(
+      0,
+      Math.min(100, (foal.bond_score || 50) + effects.bondingChange),
+    );
     // Update foal's bond score, stress level, task log, and streak tracking
     const newBondScore = Math.max(0, Math.min(100, (foal.bondScore || 50) + effects.bondingChange));
     const newStressLevel = Math.max(
       0,
+      Math.min(100, (foal.stress_level || 0) + effects.stressChange),
       Math.min(100, (foal.stressLevel || 0) + effects.stressChange),
-=======
-    // Update foal's bond score and stress level
-    const newBondScore = Math.max(
-      0,
-      Math.min(100, (foal.bond_score || 50) + effects.bondingChange),
-    );
-    const newStressLevel = Math.max(
-      0,
-      Math.min(100, (foal.stress_level || 0) + effects.stressChange),
->>>>>>> 2b90c9a9
     );
 
     await prisma.horse.update({
@@ -337,11 +331,8 @@
     });
 
     logger.info(
-<<<<<<< HEAD
+      `[groomController.recordInteraction] Interaction recorded: ${effects.bondingChange} bonding, ${effects.stressChange} stress`,
       `[groomController.recordInteraction] Interaction recorded: ${effects.bondingChange} bonding, ${effects.stressChange} stress, task: ${interactionType} (count: ${taskLogUpdate.taskCount})`,
-=======
-      `[groomController.recordInteraction] Interaction recorded: ${effects.bondingChange} bonding, ${effects.stressChange} stress`,
->>>>>>> 2b90c9a9
     );
 
     // Log personality effects if applied
@@ -392,14 +383,20 @@
 /**
  * GET /api/grooms/user/:userId
  * Get all grooms for a user
+ * GET /api/grooms/user/:userId
+ * Get all grooms for a user
  */
 export async function getUserGrooms(req, res) {
+export async function getUserGrooms(req, res) {
   try {
     const { userId } = req.params;
+    const { userId } = req.params;
 
     logger.info(`[groomController.getUserGrooms] Getting grooms for user ${userId}`);
+    logger.info(`[groomController.getUserGrooms] Getting grooms for user ${userId}`);
 
     const grooms = await prisma.groom.findMany({
+      where: { userId },
       where: { userId },
       include: {
         groomAssignments: {
@@ -423,7 +420,9 @@
     res.status(200).json({
       success: true,
       message: `Retrieved ${grooms.length} grooms for user`,
-      data: {
+      message: `Retrieved ${grooms.length} grooms for user`,
+      data: {
+        userId,
         userId,
         grooms,
         activeGrooms: grooms.filter(g => g.isActive),
@@ -432,8 +431,10 @@
     });
   } catch (error) {
     logger.error(`[groomController.getUserGrooms] Error: ${error.message}`);
-    res.status(500).json({
-      success: false,
+    logger.error(`[groomController.getUserGrooms] Error: ${error.message}`);
+    res.status(500).json({
+      success: false,
+      message: 'Failed to retrieve user grooms',
       message: 'Failed to retrieve user grooms',
       error: process.env.NODE_ENV === 'development' ? error.message : 'Internal server error',
     });
@@ -442,6 +443,7 @@
 
 /**
  * POST /api/grooms/hire
+ * Hire a new groom for a user
  * Hire a new groom for a user
  */
 export async function hireGroom(req, res) {
@@ -453,15 +455,13 @@
       skill_level,
       personality,
       session_rate,
+      session_rate,
       bio,
       availability,
     } = req.body;
-<<<<<<< HEAD
     const userId = req.user?.id || '83970fb4-f086-46b3-9e76-ae71720d2918'; // TODO: Get from auth
-=======
-    const userId = req.user?.id || 'default-user'; // TODO: Get from auth
->>>>>>> 2b90c9a9
-
+
+    logger.info(`[groomController.hireGroom] Hiring new groom ${name} for user ${userId}`);
     logger.info(`[groomController.hireGroom] Hiring new groom ${name} for user ${userId}`);
 
     // Validate required fields
@@ -506,15 +506,19 @@
         speciality,
         experience: experience || 1,
         skillLevel: skill_level,
+        skillLevel: skill_level,
         personality,
+        sessionRate: session_rate || SKILL_LEVELS[skill_level].costModifier * 15.0,
         sessionRate: session_rate || SKILL_LEVELS[skill_level].costModifier * 15.0,
         bio,
         availability: availability || {},
         userId,
+        userId,
       },
     });
 
     logger.info(
+      `[groomController.hireGroom] Successfully hired groom ${groom.name} (ID: ${groom.id})`,
       `[groomController.hireGroom] Successfully hired groom ${groom.name} (ID: ${groom.id})`,
     );
 
