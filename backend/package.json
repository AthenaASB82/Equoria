{
  "name": "backend",
  "version": "1.0.0",
  "description": "",
  "main": "index.js",
  "type": "module",
  "scripts": {
    "test": "cross-env NODE_ENV=test NODE_OPTIONS=\"--experimental-vm-modules --trace-warnings\" jest --config jest.config.mjs --detectOpenHandles --forceExit",
    "test:watch": "cross-env NODE_ENV=test NODE_OPTIONS=\"--experimental-vm-modules\" jest --config jest.config.mjs --watch",
    "test:coverage": "cross-env NODE_ENV=test NODE_OPTIONS=\"--experimental-vm-modules\" jest --config jest.config.mjs --coverage",
    "test:all": "npm run lint && npm test",
    "test:quality": "npm run lint && npm run format:check && npm test",
    "dev": "nodemon server.js",
    "start": "node server.js",
    "start:prod": "cross-env NODE_ENV=production node server.js",
    "seed": "node seed/horseSeed.js",
    "seed:dev": "cross-env NODE_ENV=development node seed/horseSeed.js",
    "seed:shows": "node seed/seedShows.js",
    "seed:shows:dev": "cross-env NODE_ENV=development node seed/seedShows.js",
    "generate": "npx prisma generate --schema=../packages/database/prisma/schema.prisma",
    "studio": "npx prisma studio --schema=../packages/database/prisma/schema.prisma",
    "migrate": "node scripts/migrate.js",
    "migrate:dev": "npx prisma migrate dev --schema=../packages/database/prisma/schema.prisma",
    "migrate:reset": "npx prisma migrate reset --schema=../packages/database/prisma/schema.prisma",
    "migrate:deploy": "npx prisma migrate deploy --schema=../packages/database/prisma/schema.prisma",
    "migrate:status": "npx prisma migrate status --schema=../packages/database/prisma/schema.prisma",
    "lint": "eslint .",
    "lint:fix": "eslint . --fix",
    "format": "prettier --write .",
    "format:check": "prettier --check .",
    "prepare": "husky install",
    "pre-commit": "lint-staged",
    "postinstall": "npm run migrate",
    "health": "curl -f http://localhost:3000/health || exit 1"
  },
  "keywords": [],
  "author": "",
  "license": "ISC",
  "prisma": {
    "schema": "../packages/database/prisma/schema.prisma"
  },
  "dependencies": {
    "@prisma/client": "^6.8.2",
    "bcryptjs": "^3.0.2",
    "cors": "^2.8.5",
    "dotenv": "^16.5.0",
    "express": "^4.18.2",
    "express-rate-limit": "^7.5.0",
    "express-validator": "^7.0.1",
    "helmet": "^8.1.0",
    "jsonwebtoken": "^9.0.2",
    "morgan": "^1.10.0",
    "node-cron": "^4.0.7",
    "node-fetch": "^3.3.2",
    "pg": "^8.16.0",
    "react": "^19.1.0",
    "react-dom": "^19.1.0",
    "swagger-jsdoc": "^6.2.8",
    "swagger-ui-express": "^5.0.1",
    "winston": "^3.8.2"
  },
  "devDependencies": {
<<<<<<< HEAD
=======
    "@eslint/js": "^9.28.0",
>>>>>>> 2b90c9a9
    "@jest/globals": "^30.0.0-beta.3",
    "cross-env": "^7.0.3",
    "eslint": "^8.57.1",
    "eslint-config-prettier": "^10.1.5",
    "eslint-plugin-import": "^2.31.0",
    "eslint-plugin-prettier": "^5.4.1",
    "eslint-plugin-react": "^7.37.5",
    "globals": "^16.2.0",
    "husky": "^9.1.7",
    "jest": "^29.7.0",
    "lint-staged": "^16.0.0",
    "nodemon": "^3.0.1",
    "prettier": "^3.5.3",
    "prettier-plugin-organize-imports": "^4.1.0",
    "supertest": "^6.3.3"
  },
  "lint-staged": {
    "*.js": [
      "eslint --fix",
      "prettier --write"
    ],
    "*.{json,md}": [
      "prettier --write"
    ]
  }
}<|MERGE_RESOLUTION|>--- conflicted
+++ resolved
@@ -60,10 +60,7 @@
     "winston": "^3.8.2"
   },
   "devDependencies": {
-<<<<<<< HEAD
-=======
     "@eslint/js": "^9.28.0",
->>>>>>> 2b90c9a9
     "@jest/globals": "^30.0.0-beta.3",
     "cross-env": "^7.0.3",
     "eslint": "^8.57.1",
